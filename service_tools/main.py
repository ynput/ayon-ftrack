import os
import sys
import argparse
import subprocess
import time
import collections

from ayon_api.constants import (
    DEFAULT_VARIANT_ENV_KEY,
)

CURRENT_DIR = os.path.dirname(os.path.abspath(__file__))
ADDON_DIR = os.path.dirname(CURRENT_DIR)


<<<<<<< HEAD
def run_services(
    run_leecher: bool,
    run_processor: bool,
    run_transmitter: bool,
    command_index: int
):
    processes = []
    for (run_service, name) in (
        (run_leecher, "leecher"),
        (run_processor, "processor"),
        (run_transmitter, "transmitter"),
     ):
        if not run_service:
            continue

        args = list(sys.argv)
        args[command_index] = name
        args.insert(0, sys.executable)

        processes.append(subprocess.Popen(args))
=======
def _fix_ftrack_common_import():
    # map 'common' modules to 'ftrack_common'
    import common

    common_dir = os.path.join(
        ADDON_DIR, "client", "ayon_ftrack", "common"
    )
    new_prefix = "ftrack_common"

    sys.modules[new_prefix] = common

    import_queue = collections.deque()
    import_queue.extend(os.listdir(common_dir))
    while import_queue:
        subpath = import_queue.popleft()
        if subpath.endswith(".py"):
            full_module_name = subpath[:-3].replace("/", ".")
            module_name = full_module_name.split("/")[-1]
            if module_name in ("__init__", "__main__"):
                continue
            new_name = f"{new_prefix}.{full_module_name}"
            sys.modules[new_name] = __import__(f"common.{full_module_name}")
            continue

        module_path = os.path.join(common_dir, subpath)
        if os.path.isdir(module_path):
            import_queue.extend(
                "/".join((subpath, filename))
                for filename in os.listdir(module_path)
            )


def run_both():
    both_idx = sys.argv.index("both")
    leecher_args = list(sys.argv)
    processor_args = list(sys.argv)
>>>>>>> 79a3d9a5

    try:
        while True:
            any_died = False
            for process in processes:
                if process.poll() is not None:
                    any_died = True
                    break

            if any_died:
                all_died = True
                for process in processes:
                    if process.poll() is None:
                        process.kill()
                        all_died = False

                if all_died:
                    break

            time.sleep(0.1)
    finally:
        for process in processes:
            if process.poll() is None:
                process.kill()


def main():
    parser = argparse.ArgumentParser()
    parser.add_argument(
        "--service",
        help="Run processor service",
        choices=["processor", "leecher", "transmitter", "ftrack2ayon", "all"],
    )
    parser.add_argument(
        "--variant",
        default="production",
        help="Settings variant",
    )
    opts = parser.parse_args()
    if opts.variant:
        os.environ[DEFAULT_VARIANT_ENV_KEY] = opts.variant

    # Set download root for service tools inside service tools
    download_root = os.getenv("AYON_FTRACK_DOWNLOAD_ROOT")
    if not download_root:
        os.environ["AYON_FTRACK_DOWNLOAD_ROOT"] = os.path.join(
            CURRENT_DIR, "downloads"
        )

    service_name = opts.service
    if service_name == "all":
        return run_services(
            True,
            True,
            True,
            sys.argv.index("all")
        )

    if service_name == "ftrack2ayon":
        return run_services(
            True,
            True,
            False,
            sys.argv.index("ftrack2ayon")
        )

    for path in (
        os.path.join(ADDON_DIR, "client", "ayon_ftrack"),
        os.path.join(ADDON_DIR, "services", service_name),
        os.path.join(ADDON_DIR),
    ):
        sys.path.insert(0, path)

    _fix_ftrack_common_import()

    if service_name == "processor":
        from processor import main as service_main
    elif service_name == "leecher":
        from leecher import main as service_main
    elif service_name == "transmitter":
        from transmitter import main as service_main
    else:
        raise ValueError(f"Unknown service name {service_name}")

    service_main()


if __name__ == "__main__":
    main()<|MERGE_RESOLUTION|>--- conflicted
+++ resolved
@@ -13,28 +13,6 @@
 ADDON_DIR = os.path.dirname(CURRENT_DIR)
 
 
-<<<<<<< HEAD
-def run_services(
-    run_leecher: bool,
-    run_processor: bool,
-    run_transmitter: bool,
-    command_index: int
-):
-    processes = []
-    for (run_service, name) in (
-        (run_leecher, "leecher"),
-        (run_processor, "processor"),
-        (run_transmitter, "transmitter"),
-     ):
-        if not run_service:
-            continue
-
-        args = list(sys.argv)
-        args[command_index] = name
-        args.insert(0, sys.executable)
-
-        processes.append(subprocess.Popen(args))
-=======
 def _fix_ftrack_common_import():
     # map 'common' modules to 'ftrack_common'
     import common
@@ -67,11 +45,26 @@
             )
 
 
-def run_both():
-    both_idx = sys.argv.index("both")
-    leecher_args = list(sys.argv)
-    processor_args = list(sys.argv)
->>>>>>> 79a3d9a5
+def run_services(
+    run_leecher: bool,
+    run_processor: bool,
+    run_transmitter: bool,
+    command_index: int
+):
+    processes = []
+    for (run_service, name) in (
+        (run_leecher, "leecher"),
+        (run_processor, "processor"),
+        (run_transmitter, "transmitter"),
+     ):
+        if not run_service:
+            continue
+
+        args = list(sys.argv)
+        args[command_index] = name
+        args.insert(0, sys.executable)
+
+        processes.append(subprocess.Popen(args))
 
     try:
         while True:
